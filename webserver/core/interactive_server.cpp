//-----------------------------------------------------------------------------
// Copyright 2018 Thiago Alves
// This file is part of the OpenPLC Software Stack.
//
// OpenPLC is free software: you can redistribute it and/or modify
// it under the terms of the GNU General Public License as published by
// the Free Software Foundation, either version 3 of the License, or
// (at your option) any later version.
//
// OpenPLC is distributed in the hope that it will be useful,
// but WITHOUT ANY WARRANTY; without even the implied warranty of
// MERCHANTABILITY or FITNESS FOR A PARTICULAR PURPOSE.  See the
// GNU General Public License for more details.
//
// You should have received a copy of the GNU General Public License
// along with OpenPLC.  If not, see <http://www.gnu.org/licenses/>.
//------
//
// This is the file for the interactive server. It has procedures to create
// a socket, bind it, start network communication, and process commands. The 
// interactive server only responds to localhost and it is used to communicate
// with the Python webserver GUI only.
//
// Thiago Alves, Jun 2018
//-----------------------------------------------------------------------------

#include <stdio.h>
#include <stdlib.h>
#include <unistd.h>
#include <errno.h>
#include <netdb.h>
#include <string.h>
#include <pthread.h>
#include <arpa/inet.h>
#include <fcntl.h>
#include <time.h>

#include "ladder.h"

//Global Variables
bool run_modbus = 0;
int modbus_port = 502;
bool run_dnp3 = 0;
int dnp3_port = 20000;
bool run_enip = 0;
int enip_port = 44818;
unsigned char server_command[1024];
int command_index = 0;
bool processing_command = 0;
time_t start_time;
time_t end_time;

//Global Threads
pthread_t modbus_thread;
pthread_t dnp3_thread;
pthread_t enip_thread;

//-----------------------------------------------------------------------------
// Start the Modbus Thread
//-----------------------------------------------------------------------------
void *modbusThread(void *arg)
{
<<<<<<< HEAD
    try
    {
        startServer(modbus_port);
    }
    catch (...)
    {
        printf("Exception caught in Modbus thread\r\n");
    }
=======
    startServer(modbus_port, MODBUS_PROTOCOL);
>>>>>>> 33b7225b
}

//-----------------------------------------------------------------------------
// Start the DNP3 Thread
//-----------------------------------------------------------------------------
void *dnp3Thread(void *arg)
{
    try
    {
        dnp3StartServer(dnp3_port);
    }
    catch (...)
    {
        printf("Exception caught in Modbus thread\r\n");
    }
}

//-----------------------------------------------------------------------------
// Start the Enip Thread
//-----------------------------------------------------------------------------
void *enipThread(void *arg)
{
    startServer(enip_port, ENIP_PROTOCOL);
}

//-----------------------------------------------------------------------------
// Read the argument from a command function
//-----------------------------------------------------------------------------
int readCommandArgument(unsigned char *command)
{
    int i = 0;
    int j = 0;
    unsigned char argument[1024];
    
    while (command[i] != '(' && command[i] != '\0') i++;
    if (command[i] == '(') i++;
    while (command[i] != ')' && command[i] != '\0')
    {
        argument[j] = command[i];
        i++;
        j++;
        argument[j] = '\0';
    }
    
    return atoi(argument);
}

//-----------------------------------------------------------------------------
// Create the socket and bind it. Returns the file descriptor for the socket
// created.
//-----------------------------------------------------------------------------
int createSocket_interactive(int port)
{
    unsigned char log_msg[1000];
    int socket_fd;
    struct sockaddr_in server_addr;

    //Create TCP Socket
    socket_fd = socket(AF_INET,SOCK_STREAM,0);
    if (socket_fd<0)
    {
        sprintf(log_msg, "Interactive Server: error creating stream socket => %s\n", strerror(errno));
        log(log_msg);
        exit(1);
    }
    
    //Set SO_REUSEADDR
    int enable = 1;
    if (setsockopt(socket_fd, SOL_SOCKET, SO_REUSEADDR, &enable, sizeof(int)) < 0)
        perror("setsockopt(SO_REUSEADDR) failed");
        
    SetSocketBlockingEnabled(socket_fd, false);
    
    //Initialize Server Struct
    bzero((char *) &server_addr, sizeof(server_addr));
    server_addr.sin_family = AF_INET;
    server_addr.sin_addr.s_addr = inet_addr("127.0.0.1");
    server_addr.sin_port = htons(port);

    //Bind socket
    if (bind(socket_fd,(struct sockaddr *)&server_addr,sizeof(server_addr)) < 0)
    {
        sprintf(log_msg, "Interactive Server: error binding socket => %s\n", strerror(errno));
        log(log_msg);
        exit(1);
    }
    // we accept max 5 pending connections
    listen(socket_fd,5);
    sprintf(log_msg, "Interactive Server: Listening on port %d\n", port);
    log(log_msg);

    return socket_fd;
}

//-----------------------------------------------------------------------------
// Blocking call. Wait here for the client to connect. Returns the file
// descriptor to communicate with the client.
//-----------------------------------------------------------------------------
int waitForClient_interactive(int socket_fd)
{
    int client_fd;
    struct sockaddr_in client_addr;
    socklen_t client_len;

    printf("Interactive Server: waiting for new client...\n");

    client_len = sizeof(client_addr);
    while (run_openplc)
    {
        client_fd = accept(socket_fd, (struct sockaddr *)&client_addr, &client_len); //non-blocking call
        if (client_fd > 0)
        {
            SetSocketBlockingEnabled(client_fd, true);
            break;
        }
        sleepms(100);
    }

    return client_fd;
}

//-----------------------------------------------------------------------------
// Blocking call. Holds here until something is received from the client.
// Once the message is received, it is stored on the buffer and the function
// returns the number of bytes received.
//-----------------------------------------------------------------------------
int listenToClient_interactive(int client_fd, unsigned char *buffer)
{
    bzero(buffer, 1024);
    int n = read(client_fd, buffer, 1024);
    return n;
}

//-----------------------------------------------------------------------------
// Process client's commands for the interactive server
//-----------------------------------------------------------------------------
void processCommand(unsigned char *buffer, int client_fd)
{
    unsigned char log_msg[1000];
    int count_char = 0;
    
    if (processing_command)
    {
        count_char = sprintf(buffer, "Processing command...\n");
        write(client_fd, buffer, count_char);
        return;
    }
    
    if (strncmp(buffer, "quit()", 6) == 0)
    {
        processing_command = true;
        sprintf(log_msg, "Issued quit() command\n");
        log(log_msg);
        if (run_modbus)
        {
            run_modbus = 0;
            pthread_join(modbus_thread, NULL);
            sprintf(log_msg, "Modbus server was stopped\n");
            log(log_msg);
        }
        if (run_dnp3)
        {
            run_dnp3 = 0;
            pthread_join(dnp3_thread, NULL);
            sprintf(log_msg, "DNP3 server was stopped\n");
            log(log_msg);
        }
        run_openplc = 0;
        processing_command = false;
    }
    else if (strncmp(buffer, "start_modbus(", 13) == 0)
    {
        processing_command = true;
        sprintf(log_msg, "Issued start_modbus() command to start on port: %d\n", readCommandArgument(buffer));
        log(log_msg);
        modbus_port = readCommandArgument(buffer);
        if (run_modbus)
        {
            sprintf(log_msg, "Modbus server already active. Restarting on port: %d\n", modbus_port);
            log(log_msg);
            //Stop Modbus server
            run_modbus = 0;
            pthread_join(modbus_thread, NULL);
            sprintf(log_msg, "Modbus server was stopped\n");
            log(log_msg);
        }
        //Start Modbus server
        run_modbus = 1;
        pthread_create(&modbus_thread, NULL, modbusThread, NULL);
        processing_command = false;
    }
    else if (strncmp(buffer, "stop_modbus()", 13) == 0)
    {
        processing_command = true;
        sprintf(log_msg, "Issued stop_modbus() command\n");
        log(log_msg);
        if (run_modbus)
        {
            run_modbus = 0;
            pthread_join(modbus_thread, NULL);
            sprintf(log_msg, "Modbus server was stopped\n");
            log(log_msg);
        }
        processing_command = false;
    }
    else if (strncmp(buffer, "start_dnp3(", 11) == 0)
    {
        processing_command = true;
        sprintf(log_msg, "Issued start_dnp3() command to start on port: %d\n", readCommandArgument(buffer));
        log(log_msg);
        dnp3_port = readCommandArgument(buffer);
        if (run_dnp3)
        {
            sprintf(log_msg, "DNP3 server already active. Restarting on port: %d\n", dnp3_port);
            log(log_msg);
            //Stop DNP3 server
            run_dnp3 = 0;
            pthread_join(dnp3_thread, NULL);
            sprintf(log_msg, "DNP3 server was stopped\n");
            log(log_msg);
        }
        //Start DNP3 server
        run_dnp3 = 1;
        pthread_create(&dnp3_thread, NULL, dnp3Thread, NULL);
        processing_command = false;
    }
    else if (strncmp(buffer, "stop_dnp3()", 11) == 0)
    {
        processing_command = true;
        sprintf(log_msg, "Issued stop_dnp3() command\n");
        log(log_msg);
        if (run_dnp3)
        {
            run_dnp3 = 0;
            pthread_join(dnp3_thread, NULL);
            sprintf(log_msg, "DNP3 server was stopped\n");
            log(log_msg);
        }
        processing_command = false;
    }
    else if (strncmp(buffer, "start_enip(", 11) == 0)
    {
        processing_command = true;
        sprintf(log_msg, "Issued start_enip() command to start on port: %d\n", readCommandArgument(buffer));
        log(log_msg);
        enip_port = readCommandArgument(buffer);
        if (run_enip)
        {
            sprintf(log_msg, "EtherNet/IP server already active. Restarting on port: %d\n", enip_port);
            log(log_msg);
            //Stop Enip server
            run_enip = 0;
            pthread_join(enip_thread, NULL);
            sprintf(log_msg, "EtherNet/IP server was stopped\n");
            log(log_msg);
        }
        //Start Enip server
        run_enip = 1;
        pthread_create(&enip_thread, NULL, enipThread, NULL);
        processing_command = false;
    }
    else if (strncmp(buffer, "stop_enip()", 11) == 0)
    {
        processing_command = true;
        sprintf(log_msg, "Issued stop_enip() command\n");
        log(log_msg);
        if (run_enip)
        {
            run_enip = 0;
            pthread_join(enip_thread, NULL);
            sprintf(log_msg, "EtherNet/IP server was stopped\n");
            log(log_msg);
        }
        processing_command = false;
    }
    else if (strncmp(buffer, "runtime_logs()", 14) == 0)
    {
        processing_command = true;
        printf("Issued runtime_logs() command\n");
        write(client_fd, log_buffer, log_index);
        processing_command = false;
        return;
    }
    else if (strncmp(buffer, "exec_time()", 11) == 0)
    {
        processing_command = true;
        time(&end_time);
        count_char = sprintf(buffer, "%llu\n", (unsigned long long)difftime(end_time, start_time));
        write(client_fd, buffer, count_char);
        processing_command = false;
        return;
    }
    else
    {
        processing_command = true;
        count_char = sprintf(buffer, "Error: unrecognized command\n");
        write(client_fd, buffer, count_char);
        processing_command = false;
        return;
    }
    
    count_char = sprintf(buffer, "OK\n");
    write(client_fd, buffer, count_char);
}

//-----------------------------------------------------------------------------
// Process client's request
//-----------------------------------------------------------------------------
void processMessage_interactive(unsigned char *buffer, int bufferSize, int client_fd)
{
    for (int i = 0; i < bufferSize; i++)
    {
        if (buffer[i] == '\r' || buffer[i] == '\n' || command_index >= 1024)
        {
            processCommand(server_command, client_fd);
            command_index = 0;
            break;
        }
        server_command[command_index] = buffer[i];
        command_index++;
        server_command[command_index] = '\0';
    }
}

//-----------------------------------------------------------------------------
// Thread to handle requests for each connected client
//-----------------------------------------------------------------------------
void *handleConnections_interactive(void *arguments)
{
    int client_fd = *(int *)arguments;
    unsigned char buffer[1024];
    int messageSize;

    printf("Interactive Server: Thread created for client ID: %d\n", client_fd);

    while(run_openplc)
    {
        //unsigned char buffer[1024];
        //int messageSize;

        messageSize = listenToClient_interactive(client_fd, buffer);
        if (messageSize <= 0 || messageSize > 1024)
        {
            // something has  gone wrong or the client has closed connection
            if (messageSize == 0)
            {
                printf("Interactive Server: client ID: %d has closed the connection\n", client_fd);
            }
            else
            {
                printf("Interactive Server: Something is wrong with the  client ID: %d message Size : %i\n", client_fd, messageSize);
            }
            break;
        }

        processMessage_interactive(buffer, messageSize, client_fd);
    }
    //printf("Debug: Closing client socket and calling pthread_exit in interactive_server.cpp\n");
    closeSocket(client_fd);
    printf("Terminating interactive server connections\r\n");
    pthread_exit(NULL);
}

//-----------------------------------------------------------------------------
// Function to start the server. It receives the port number as argument and
// creates an infinite loop to listen and parse the messages sent by the
// clients
//-----------------------------------------------------------------------------
void startInteractiveServer(int port)
{
    unsigned char log_msg[1000];
    int socket_fd, client_fd;
    socket_fd = createSocket_interactive(port);

    while(run_openplc)
    {
        client_fd = waitForClient_interactive(socket_fd); //block until a client connects
        if (client_fd < 0)
        {
            sprintf(log_msg, "Interactive Server: Error accepting client!\n");
            log(log_msg);
        }

        else
        {
            int arguments[1];
            pthread_t thread;
            int ret = -1;

            printf("Interactive Server: Client accepted! Creating thread for the new client ID: %d...\n", client_fd);
            arguments[0] = client_fd;
            ret = pthread_create(&thread, NULL, handleConnections_interactive, arguments);
            if (ret==0) 
            {
                pthread_detach(thread);
            }
        }
    }
    printf("Closing socket...");
    closeSocket(socket_fd);
    closeSocket(client_fd);
    sprintf(log_msg, "Terminating interactive server thread\r\n");
    log(log_msg);
}<|MERGE_RESOLUTION|>--- conflicted
+++ resolved
@@ -60,18 +60,7 @@
 //-----------------------------------------------------------------------------
 void *modbusThread(void *arg)
 {
-<<<<<<< HEAD
-    try
-    {
-        startServer(modbus_port);
-    }
-    catch (...)
-    {
-        printf("Exception caught in Modbus thread\r\n");
-    }
-=======
     startServer(modbus_port, MODBUS_PROTOCOL);
->>>>>>> 33b7225b
 }
 
 //-----------------------------------------------------------------------------
@@ -79,14 +68,7 @@
 //-----------------------------------------------------------------------------
 void *dnp3Thread(void *arg)
 {
-    try
-    {
-        dnp3StartServer(dnp3_port);
-    }
-    catch (...)
-    {
-        printf("Exception caught in Modbus thread\r\n");
-    }
+    dnp3StartServer(dnp3_port);
 }
 
 //-----------------------------------------------------------------------------
