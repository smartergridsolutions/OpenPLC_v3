#!/bin/bash

if [ $# -eq 0 ]; then
    echo ""
    echo "Error: You must provide a platform name as argument"
    echo ""
    echo "Usage: ./install.sh [platform]   where [platform] can be"
    echo "  win           Install OpenPLC on Windows over Cygwin"
    echo "  linux         Install OpenPLC on a Debian-based Linux distribution"
    echo "  docker        Install OpenPLC in a Docker container"
    echo "  rpi           Install OpenPLC on a Raspberry Pi"
    echo "  neuron        Install OpenPLC on a UniPi Neuron PLC"
    echo "  custom        Skip all specific package installation and tries to install"
    echo "                OpenPLC assuming your system already has all dependencies met."
    echo "                This option can be useful if you're trying to install OpenPLC"
    echo "                on an unsuported Linux platform or had manually installed"
    echo "                all the dependency packages before."
    echo ""
    exit 1
fi

touch etc/Config0.c
touch etc/Res0.c
touch etc/glueVars.cpp
touch etc/oplc_platform
touch etc/openplc_driver
touch etc/active_program
cp webserver/openplc.db ./etc/

# arg1: sudo or blank
function linux_install_deps {
    $1 apt-get update
    $1 apt-get install -y build-essential pkg-config bison flex autoconf \
                          automake libtool make git python2.7 python-pip  \
                          sqlite3 cmake git
}

function install_py_deps {
    $1 pip install -r requirements.txt
}

function OPLC_background_service {
    echo ""
    echo "[OPENPLC SERVICE]"
    WORKING_DIR=$(pwd)
    echo -e "[Unit]\nDescription=OpenPLC Service\nAfter=network.target\n\n[Service]\nType=simple\nRestart=always\nRestartSec=1\nUser=root\nGroup=root\nWorkingDirectory=$WORKING_DIR\nExecStart=$WORKING_DIR/start_openplc.sh\n\n[Install]\nWantedBy=multi-user.target" >> openplc.service
    $1 cp -rf ./openplc.service /lib/systemd/system/
    rm -rf openplc.service
    echo "Enabling OpenPLC Service..."
    $1 systemctl daemon-reload
    $1 systemctl enable openplc.service
}

if [ "$1" == "win" ]; then
    echo "Installing OpenPLC on Windows"
     fileformat=unix
    cp ./utils/apt-cyg/apt-cyg ./
    cp ./utils/apt-cyg/wget.exe /bin
    install apt-cyg /bin
    apt-cyg update
    apt-cyg install lynx
    rm -f /bin/wget.exe
    apt-cyg remove gcc-core gcc-g++ pkg-config automake autoconf libtool make python2 python2-pip sqlite3
    apt-cyg install wget gcc-core gcc-g++ git pkg-config automake autoconf libtool make python2 python2-pip sqlite3
    lynx -source https://bootstrap.pypa.io/get-pip.py > get-pip.py
    python get-pip.py
    pip install flask
    pip install flask-login
    pip install pyserial
<<<<<<< HEAD
    
    rm apt-cyg
    rm get-pip.py
=======
    pip install pymodbus
>>>>>>> 159ba763

    mkdir build
    cd build
    cmake .. -DOPLC_ALL=ON
    make
    
    if [ $? -ne 0 ]; then
        echo "Compilation finished with errors!"
        exit 1
    fi
    echo "Compilation finished successfully!"
    
    cd ../scripts
    ./change_hardware_layer.sh blank

elif [ "$1" == "linux" ]; then
    echo "Installing OpenPLC on Linux"
    linux_install_deps sudo
    install_py_deps
    install_py_deps sudo
    
    mkdir build
    cd build
    cmake .. -DOPLC_ALL_DEPENDENCIES=ON -DOPLC_DNP3_ENABLE=ON
    make
    sudo ldconfig
    cmake .. -DOPLC_BUILD_SOURCE=ON -DOPLC_DNP3_ENABLE=ON
    make    

    if [ $? -ne 0 ]; then
        echo "Compilation finished with errors!"
        exit 1
    fi
    echo "Compilation finished successfully!"
    
    if [ "$2" != "-d" ]; then
        OPLC_background_service sudo
    fi
    
    cd ../scripts
    ./change_hardware_layer.sh blank_linux

elif [ "$1" == "docker" ]; then
    echo "Installing OpenPLC on Linux inside Docker"
    linux_install_deps
    install_py_deps
    
    mkdir build
    cd build
    cmake .. -DOPLC_ALL_DEPENDENCIES=ON -DOPLC_DNP3_ENABLE=ON
    make
    ldconfig
    cmake .. -DOPLC_BUILD_SOURCE=ON -DOPLC_DNP3_ENABLE=ON
    make    
    
    if [ $? -ne 0 ]; then
        echo "Compilation finished with errors!"
        exit 1
    fi
    echo "Compilation finished successfully!"
    
    cd ../scripts
    ./change_hardware_layer.sh blank_linux
    

elif [ "$1" == "rpi" ]; then
    echo "Installing OpenPLC on Raspberry Pi"
    linux_install_deps sudo
    sudo apt-get install -y wiringpi
    install_py_deps
    install_py_deps sudo 
    
    cmake .. -DOPLC_ALL_DEPENDENCIES=ON -DOPLC_DNP3_ENABLE=ON
    make
    sudo ldconfig
    cmake .. -DOPLC_BUILD_SOURCE=ON -DOPLC_DNP3_ENABLE=ON
    make    
    
    if [ $? -ne 0 ]; then
        echo "Compilation finished with errors!"
        exit 1
    fi
    echo "Compilation finished successfully!"
    
    if [ "$2" != "-d" ]; then
    OPLC_background_service sudo
    fi
    
    cd ../scripts
    ./change_hardware_layer.sh blank_linux
    

elif [ "$1" == "neuron" ]; then
    echo "Installing OpenPLC on UniPi Neuron PLC"
    echo ""
    echo "[DISABLING UNIPI SERVICES]"
    sudo systemctl stop neuronhost.service
    sudo systemctl disable neuronhost.service
    sudo systemctl stop neurontcp.service
    sudo systemctl disable neurontcp.service
    sudo systemctl stop evok.service
    sudo systemctl disable evok.service
    
    linux_install_deps sudo    
    install_py_deps
    install_py_deps sudo
    
    cmake .. -DOPLC_ALL_DEPENDENCIES=ON -DOPLC_DNP3_ENABLE=ON
    make
    sudo ldconfig
    cmake .. -DOPLC_BUILD_SOURCE=ON -DOPLC_DNP3_ENABLE=ON
    make    
    
    if [ $? -ne 0 ]; then
        echo "Compilation finished with errors!"
        exit 1
    fi
    echo "Compilation finished successfully!"
     
    if [ "$2" != "-d" ]; then
        OPLC_background_service sudo
    fi
    
    cd ../scripts
    ./change_hardware_layer.sh blank_linux
    
elif [ "$1" == "custom" ]; then
    echo "Installing OpenPLC on Custom Platform"
    
    cmake .. -DOPLC_ALL_DEPENDENCIES=ON -DOPLC_DNP3_ENABLE=ON
    make
    ldconfig
    cmake .. -DOPLC_BUILD_SOURCE=ON -DOPLC_DNP3_ENABLE=ON
    make    

    if [ $? -ne 0 ]; then
        echo "Compilation finished with errors!"
        exit 1
    fi
    echo "Compilation finished successfully!"
    
    cd ../scripts
    ./change_hardware_layer.sh blank_linux

else
    echo ""
    echo "Error: You must provide a platform name as argument"
    echo ""
    echo "Usage: ./install.sh [platform]   where [platform] can be"
    echo "  win           Install OpenPLC on Windows over Cygwin"
    echo "  linux         Install OpenPLC on a Debian-based Linux distribution"
    echo "  docker        Install OpenPLC in a Docker container"
    echo "  rpi           Install OpenPLC on a Raspberry Pi"
    echo "  neuron        Install OpenPLC on a UniPi Neuron PLC"
    echo "  custom        Skip all specific package installation and tries to install"
    echo "                OpenPLC assuming your system already has all dependencies met."
    echo "                This option can be useful if you're trying to install OpenPLC"
    echo "                on an unsuported Linux platform or had manually installed"
    echo "                all the dependency packages before."
    echo ""
    exit 1
fi<|MERGE_RESOLUTION|>--- conflicted
+++ resolved
@@ -67,13 +67,10 @@
     pip install flask
     pip install flask-login
     pip install pyserial
-<<<<<<< HEAD
-    
+    pip install pymodbus
+
     rm apt-cyg
     rm get-pip.py
-=======
-    pip install pymodbus
->>>>>>> 159ba763
 
     mkdir build
     cd build
