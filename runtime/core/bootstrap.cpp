--- conflicted
+++ resolved
@@ -99,18 +99,11 @@
     // and we want that to happen early on.
     PlcConfig config;
 
-<<<<<<< HEAD
-    // We just assume that the file we are reading with the
-    // configuration information in in the etc subfolder and use
-    // a relative path to find it.
+    // Try to read the config file
     const char* config_path = oplc::get_config_path();
     if (ini_parse(config_path, config_handler, &config) < 0)
-=======
-    // Try to read the config file
-    if (ini_parse(oplc::config_file, config_handler, &config) < 0)
->>>>>>> a0029a7d
     {
-        spdlog::info("Config file {} could not be read", oplc::config_file);
+        spdlog::info("Config file {} could not be read", config_path);
         // If we don't have the config file, then default to always
         // starting the interactive server.
         config.services.push_back("interactive");
