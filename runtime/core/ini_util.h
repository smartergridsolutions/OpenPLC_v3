// Copyright 2019 Smarter Grid Solutions
//
// Licensed under the Apache License, Version 2.0 (the "License");
// you may not use this file except in compliance with the License.
// You may obtain a copy of the License at
//
// http ://www.apache.org/licenses/LICENSE-2.0
//
// Unless required by applicable law or agreed to in writing, software
// distributed under the License is distributed on an "AS IS" BASIS,
// WITHOUT WARRANTIES OR CONDITIONS OF ANY KIND, either express or implied.
// See the License for the specific language governing permissionsand
// limitations under the License.

#ifndef RUNTIME_CORE_INI_UTIL_H_
#define RUNTIME_CORE_INI_UTIL_H_

/** \addtogroup openplc_runtime
 *  @{
 */

#include <cstring>
#include <functional>
#include <fstream>
#include <istream>
#include <memory>

namespace oplc
{

/// Convert a boolean value in the INI file to a boolean.
/// The value must be "true", otherwise it is interpreted as false.
/// @param value the value to convert.
/// @return The converted value.
inline bool ini_atob(const char* value)
{
    return strcmp("true", value) == 0;
}

/// Is the section and value equal to the expected section and value?
/// @param section_expected The expected section.
/// @param value_expected The expected value.
/// @param section The current section.
/// @param value The current value.
/// @return true if both the section and value match, otherwise false.
inline bool ini_matches(const char* section_expected,
                        const char* value_expected,
                        const char* section,
                        const char* value)
{
    return strcmp(section_expected, section) == 0
        && strcmp(value_expected, value) == 0;
}

<<<<<<< HEAD
/// @brief Compare a INI declaration name that has a postfix with an index,
=======
/// Compare a INI declaration name that has a postfix with an index,
>>>>>>> f5a92bc8
/// for example "example.1". This returns 0 if the provided name matches
/// the expected value and there is a postfix. Returns the postfix
/// number to the caller.
///
/// The intention of this function is to create a standard mechanism to
/// declare configuration items that are indexed. The index is normally
/// used to lookup in an array for the slot where to populate the value.
///
/// @param name The name to test. This is the value read from the INI file.
/// @param expected The name to test against, without the separating period or
/// a marker for the index.
/// @param index If the return value of this function is 0, then this will
/// contain the index that was read as the postfix.
<<<<<<< HEAD
/// @param max_index The maximum index this will return. If the read index
/// is greater than this value, then this will return non-zero.
/// This maximum is designed to prevent unintentionally allocating far more
/// space than would be expected under normal use.
/// @return 0 if there is a match, otherwise non-zero.
inline int strcmp_with_index(const char* name, const char* expected,
                             std::uint8_t max_index,
                             std::uint8_t* index) {
    size_t expected_len = strlen(expected);
    int ret = strncmp(name, expected, expected_len);
    if (ret != 0) {
=======
/// @return 0 if there is a match, otherwise non-zero.
inline int cmpnameid(const char* name, const char* expected,
                     std::uint8_t* index)
{
    size_t expected_len = strlen(expected);
    int ret = strncmp(name, expected, expected_len);
    if (ret != 0)
    {
>>>>>>> f5a92bc8
        return ret;
    }

    size_t name_len = strlen(name);
<<<<<<< HEAD
    if (name_len >= expected_len + 2 && name[expected_len] == '.')
    {
        auto read_index = atoi(name + (expected_len + 1));
        if (read_index <= max_index)
        {
            *index = read_index;
            return 0;
        }
=======
    if (name_len > expected_len + 1 && name[expected_len] == '.')
    {
        *index = atoi(name + (expected_len + 1));
        return 0;
>>>>>>> f5a92bc8
    }

    return -1;
}

<<<<<<< HEAD
/// @brief Implementation for fgets based on istream.
=======
/// Implementation for fgets based on istream.
>>>>>>> f5a92bc8
/// @param str pointer to an array of chars where the string read is copied.
/// @param num Maximum number of characters to be copied into str.
/// @param stream The stream object. The string must be null terminated.
/// @return the string or null if cannot read more.
static char* istream_fgets(char* str, int num, void* stream)
{
    auto st = reinterpret_cast<std::istream*>(stream);
    if (!st->good() || st->eof())
    {
        // We previously reached the end of the file, so return the end signal.
        return nullptr;
    }

    st->getline(str, num);

    return str;
}

typedef std::unique_ptr<std::istream, std::function<void(std::istream*)>> config_stream;

/// Open the standard configuration file as an closable stream.
/// @return A stream for the configuration file.
inline config_stream open_config()
{
    return config_stream(
            new std::ifstream("../etc/config.ini"),
            [] (std::istream* s)
            {
                reinterpret_cast<std::ifstream*>(s)->close();
                delete s;
            }
        );
}

}  // namespace oplc

/** @}*/

#endif  // RUNTIME_CORE_INI_UTIL_H_<|MERGE_RESOLUTION|>--- conflicted
+++ resolved
@@ -52,11 +52,7 @@
         && strcmp(value_expected, value) == 0;
 }
 
-<<<<<<< HEAD
 /// @brief Compare a INI declaration name that has a postfix with an index,
-=======
-/// Compare a INI declaration name that has a postfix with an index,
->>>>>>> f5a92bc8
 /// for example "example.1". This returns 0 if the provided name matches
 /// the expected value and there is a postfix. Returns the postfix
 /// number to the caller.
@@ -70,7 +66,6 @@
 /// a marker for the index.
 /// @param index If the return value of this function is 0, then this will
 /// contain the index that was read as the postfix.
-<<<<<<< HEAD
 /// @param max_index The maximum index this will return. If the read index
 /// is greater than this value, then this will return non-zero.
 /// This maximum is designed to prevent unintentionally allocating far more
@@ -78,25 +73,16 @@
 /// @return 0 if there is a match, otherwise non-zero.
 inline int strcmp_with_index(const char* name, const char* expected,
                              std::uint8_t max_index,
-                             std::uint8_t* index) {
-    size_t expected_len = strlen(expected);
-    int ret = strncmp(name, expected, expected_len);
-    if (ret != 0) {
-=======
-/// @return 0 if there is a match, otherwise non-zero.
-inline int cmpnameid(const char* name, const char* expected,
-                     std::uint8_t* index)
+                             std::uint8_t* index)
 {
     size_t expected_len = strlen(expected);
     int ret = strncmp(name, expected, expected_len);
     if (ret != 0)
     {
->>>>>>> f5a92bc8
         return ret;
     }
 
     size_t name_len = strlen(name);
-<<<<<<< HEAD
     if (name_len >= expected_len + 2 && name[expected_len] == '.')
     {
         auto read_index = atoi(name + (expected_len + 1));
@@ -105,22 +91,12 @@
             *index = read_index;
             return 0;
         }
-=======
-    if (name_len > expected_len + 1 && name[expected_len] == '.')
-    {
-        *index = atoi(name + (expected_len + 1));
-        return 0;
->>>>>>> f5a92bc8
     }
 
     return -1;
 }
 
-<<<<<<< HEAD
 /// @brief Implementation for fgets based on istream.
-=======
-/// Implementation for fgets based on istream.
->>>>>>> f5a92bc8
 /// @param str pointer to an array of chars where the string read is copied.
 /// @param num Maximum number of characters to be copied into str.
 /// @param stream The stream object. The string must be null terminated.
